generator client {
  provider      = "prisma-client-js"
  binaryTargets = ["native", "debian-openssl-3.0.x"]
}

datasource db {
  provider = "mysql"
  url      = env("DATABASE_URL")
}

model User {
  id                      Int            @id @default(autoincrement())
  name                    String?
  email                   String         @unique
  passwordHash            String // was: password
  role                    String
  profilePhoto            String?
  emailVerified           DateTime?
  verificationToken       String?        @unique
  verificationTokenExpiry DateTime?
  status                  Boolean        @default(true)
  lastLogin               DateTime?
  createdAt               DateTime       @default(now())
  updatedAt               DateTime       @updatedAt
  refreshTokens           RefreshToken[]
  projectUsers            ProjectUser[]
  projectFilesUploaded    ProjectFile[]  @relation("UserProjectFiles")
  employee                Employee?

  @@index([role])
}

model RefreshToken {
  id         Int       @id @default(autoincrement())
  token      String    @unique
  userId     Int
  user       User      @relation(fields: [userId], references: [id], onDelete: Cascade)
  expiresAt  DateTime
  createdAt  DateTime  @default(now())
  revokedAt  DateTime?
  replacedBy String?

  @@index([userId])
  @@index([expiresAt])
}

// Represents a project. Each project can have many client users (via ProjectClient)
model Project {
  id          Int                   @id @default(autoincrement())
  name        String
  clientName  String // Top-level client / organization name
  location    String? // Optional location string (city / region / address)
  description String?               @db.Text
  designImage String? // stored filename or URL of the project design image
  users       ProjectUser[]
  files       ProjectFile[]
  blocks      Block[]
  cracks      CrackIdentification[]
  createdAt   DateTime              @default(now())
  updatedAt   DateTime              @updatedAt
  DesignMap   DesignMap[]

  @@index([name])
  @@index([clientName])
}

// Join table linking Users (with a global role of e.g. "CLIENT") to Projects.
// Keeping a separate join model lets you later add per-project roles or metadata.
model ProjectUser {
  id        Int     @id @default(autoincrement())
  projectId Int
  userId    Int
  project   Project @relation(fields: [projectId], references: [id], onDelete: Cascade)
  user      User    @relation(fields: [userId], references: [id], onDelete: Cascade)

  @@unique([projectId, userId])
  @@index([userId])
  @@index([projectId])
}

// Files (documents, spreadsheets, PDFs, etc.) attached to a Project.
// Store both an internal filename/key and the original upload name.
model ProjectFile {
  id           Int      @id @default(autoincrement())
  projectId    Int
  project      Project  @relation(fields: [projectId], references: [id], onDelete: Cascade)
  uploadedById Int? // optional: which user uploaded
  uploadedBy   User?    @relation("UserProjectFiles", fields: [uploadedById], references: [id], onDelete: SetNull)
  // Storage metadata
  filename     String // internal stored filename or generated UUID name
  originalName String // original filename from user
  title        String // display title (required)
  mimeType     String // e.g. application/pdf
  size         Int // bytes
  storageKey   String? // e.g. S3 object key, if different from filename
  url          String? // cached/public URL if applicable
  createdAt    DateTime @default(now())

  @@index([projectId])
  @@index([uploadedById])
  @@index([mimeType])
}

// Physical / logical block within a project that contains crack identifications
model Block {
  id        Int                   @id @default(autoincrement())
  projectId Int
  name      String // e.g. Block A / Segment 1
  project   Project               @relation(fields: [projectId], references: [id], onDelete: Cascade)
  cracks    CrackIdentification[]
  createdAt DateTime              @default(now())
  updatedAt DateTime              @updatedAt

  @@unique([projectId, name]) // block names unique within project
  @@index([projectId])
}

// Individual crack record captured under a block
model CrackIdentification {
  id            Int        @id @default(autoincrement())
  projectId     Int // duplicated for easier querying/filtering
  blockId       Int
  chainageFrom  String?
  chainageTo    String?
  rl            Float?
  lengthMm      Float?
  widthMm       Float?
  heightMm      Float?
  defectType    String?
  videoFileName String?
  // Video timeline position (HH:MM:SS). Stored as fixed-length CHAR(8) string (e.g. 03:30:00).
  startTime     String?    @db.Char(8)
  endTime       String?    @db.Char(8)
  project       Project    @relation(fields: [projectId], references: [id], onDelete: Cascade)
  block         Block      @relation(fields: [blockId], references: [id], onDelete: Cascade)
  createdAt     DateTime   @default(now())
  updatedAt     DateTime   @updatedAt
  DesignMap     DesignMap?

  @@index([projectId])
  @@index([blockId])
}

model DesignMap {
  id                    Int                 @id @default(autoincrement())
  projectId             Int
  project               Project             @relation(fields: [projectId], references: [id], onDelete: Cascade)
  crackIdentificationId Int                 @unique // Each map is unique to one crack identification
  crackIdentification   CrackIdentification @relation(fields: [crackIdentificationId], references: [id], onDelete: Cascade)

  // Rectangle coordinates for the map area
  x      Float
  y      Float
  width  Float
  height Float

  createdAt DateTime @default(now())
  updatedAt DateTime @updatedAt

  @@index([projectId])
}


model City {
  id        Int      @id @default(autoincrement())
  city      String   @unique
  createdAt DateTime @default(now())
  updatedAt DateTime @updatedAt
  
  // Relations
  stateId          Int?
  state            State?   @relation(fields: [stateId], references: [id])
  companies        Company[]
  sites            Site[]
  employees        Employee[]
  billingAddresses BillingAddress[]
  vendors          Vendor[]

  @@map("cities")
}

// Company master data for business management
model Company {
  id          Int      @id @default(autoincrement())
  companyName String
  shortName   String?
  
  // Contact Person Details
  contactPerson String?
  contactNo     String?
  
  // Address Details
  addressLine1  String?
  addressLine2  String?
  stateId       Int?
  cityId        Int?
  pinCode       String?
  
  // Logo
  logoUrl       String?
  
  // Status
  closed        Boolean  @default(false)
  
  // Other Details
  panNo         String?
  gstNo         String?
  tanNo         String?
  cinNo         String?
  
  // Timestamps
  createdAt     DateTime @default(now())
  updatedAt     DateTime @updatedAt
  
  // Relations
  state         State?   @relation(fields: [stateId], references: [id])
  city          City?    @relation(fields: [cityId], references: [id])
  sites         Site[]

  @@map("companies")
  @@index([companyName])
  @@index([shortName])
  @@index([closed])
  @@index([stateId])
  @@index([cityId])
}

// Site master data for location/branch management
model Site {
  id             Int      @id @default(autoincrement())
  uinNo          String?
  site           String
  shortName      String?
  
  // Company Relation
  companyId      Int?
  company        Company? @relation(fields: [companyId], references: [id])
  
  // Status Flags
  closed         Boolean  @default(false)
  permanentClosed Boolean @default(false)
  monitor        Boolean  @default(false)
  
  // File Upload
  attachCopyUrl  String?
  
  // Contact Person Details
  contactPerson  String?
  contactNo      String?
  
  // Address Details
  addressLine1   String?
  addressLine2   String?
  stateId        Int?
  cityId         Int?
  pinCode        String?
  longitude      String?
  latitude       String?
  
  // Other Details
  panNo          String?
  gstNo          String?
  tanNo          String?
  cinNo          String?
  
  // Timestamps
  createdAt      DateTime @default(now())
  updatedAt      DateTime @updatedAt
  
  // Relations
  state          State?     @relation(fields: [stateId], references: [id])
  city           City?      @relation(fields: [cityId], references: [id])
  employees      Employee[]
  // Back-relation for Employee.reportingSite
  reportingEmployees Employee[] @relation("ReportingSite")
  // Back-relation for Boq.site
  boqs           Boq[]
  // Back-relation for BoqTarget.site
  boqTargets     BoqTarget[]

  // Back-relation for MinimumWage.site
  minimumWages   MinimumWage[]
<<<<<<< HEAD
  // Back-relation for CashbookBudget.site
  cashbookBudgets CashbookBudget[]
  // Back-relation for Indent.site
  indents         Indent[]
=======
  // Back-relation for SiteBudget.site
  siteBudgets    SiteBudget[]
>>>>>>> 21b5f4de

  @@map("sites")
  @@index([site])
  @@index([shortName])
  @@index([uinNo])
  @@index([companyId])
  @@index([closed])
  @@index([permanentClosed])
  @@index([monitor])
  @@index([stateId])
  @@index([cityId])
}

// Department master data (single-field entity)
model Department {
  id          Int        @id @default(autoincrement())
  department  String     @unique
  createdAt   DateTime   @default(now())
  updatedAt   DateTime   @updatedAt
  
  // Relations
  employees   Employee[]

  @@map("departments")
  @@index([department])
}

// Employee master data for workforce management
model Employee {
  id           Int         @id @default(autoincrement())
  name         String
  
  // User Relation (each employee is linked to a user account)
  userId       Int?        @unique
  user         User?       @relation(fields: [userId], references: [id])
  
  // Department Relation
  departmentId Int?
  department   Department? @relation(fields: [departmentId], references: [id])
  
  // Site Relation
  siteId       Int?
  site         Site?       @relation(fields: [siteId], references: [id])
  // Reporting Site
  reportingSiteId            Int?
  reportingSite              Site?      @relation("ReportingSite", fields: [reportingSiteId], references: [id])
  reportingSiteAssignedDate  DateTime?
  
  // Employment Details
  resignDate   DateTime?
  
  // Personal Details
  dateOfBirth     DateTime?
  anniversaryDate DateTime?
  spouseName      String?
  bloodGroup      String?
  
  // Address Details
  addressLine1 String?
  addressLine2 String?
  stateId      Int?
  state        State?      @relation(fields: [stateId], references: [id])
  cityId       Int?
  city         City?       @relation(fields: [cityId], references: [id])
  pincode      String?
  
  // Contact Details
  mobile1      String?
  mobile2      String?
  
  // Other Details
  esic         String?
  pf           String?
  panNo        String?
  adharNo      String?
  cinNo        String?
  
  // Travel/Reporting Details
  airTravelClass      String?
  railwayTravelClass  String?
  busTravelClass      String?
  reporting1Id        Int?
  reporting2Id        Int?
  reporting1          Employee?   @relation("EmployeeReporting1", fields: [reporting1Id], references: [id])
  reporting2          Employee?   @relation("EmployeeReporting2", fields: [reporting2Id], references: [id])
  subordinates1       Employee[]  @relation("EmployeeReporting1")
  subordinates2       Employee[]  @relation("EmployeeReporting2")
  
  // Leave Details
  sickLeavesPerYear    Int?
  paidLeavesPerYear    Int?
  casualLeavesPerYear  Int?
  balanceSickLeaves    Int?
  balancePaidLeaves    Int?
  balanceCasualLeaves  Int?
  
  // Timestamps
  createdAt    DateTime    @default(now())
  updatedAt    DateTime    @updatedAt

  @@map("employees")
  @@index([name])
  @@index([departmentId])
  @@index([siteId])
  @@index([resignDate])
  @@index([stateId])
  @@index([cityId])
  @@index([dateOfBirth])
  @@index([reporting1Id])
  @@index([reporting2Id])
  @@index([reportingSiteId])
}

// Category master data
model Category {
  id           Int      @id @default(autoincrement())
  categoryName String   @unique
  createdAt    DateTime @default(now())
  updatedAt    DateTime @updatedAt

  // Back-relation for MinimumWage.category
  minimumWages MinimumWage[]

  @@map("categories")
  @@index([categoryName])
}

// Skill Set master data
model SkillSet {
  id           Int      @id @default(autoincrement())
  skillsetName String   @unique
  createdAt    DateTime @default(now())
  updatedAt    DateTime @updatedAt

  // Back-relation for MinimumWage.skillSet
  minimumWages MinimumWage[]

  @@map("skill_sets")
  @@index([skillsetName])
}

// State master data
model State {
  id        Int      @id @default(autoincrement())
  state     String   @unique
  createdAt DateTime @default(now())
  updatedAt DateTime @updatedAt

  // Relations
  cities           City[]
  companies        Company[]
  sites            Site[]
  employees        Employee[]
  billingAddresses BillingAddress[]
  vendors          Vendor[]

  @@map("states")
}

// Unit master data
model Unit {
  id        Int      @id @default(autoincrement())
  unitName  String   @unique
  createdAt DateTime @default(now())
  updatedAt DateTime @updatedAt

  // Relations
  boqItems  BoqItem[]
  items     Item[]
  indentItems IndentItem[]

  @@map("units")
}

// Item Category master data
model ItemCategory {
  id               Int      @id @default(autoincrement())
  itemCategoryCode String   @unique
  itemCategory     String
  createdAt        DateTime @default(now())
  updatedAt        DateTime @updatedAt

  // Relations
  items            Item[]
  vendorCategories VendorItemCategory[]

  @@map("item_categories")
}

// Items master data
model Item {
  id             Int      @id @default(autoincrement())
  itemCode       String   @unique // auto-generated
  hsnCode        String?
  item           String
  itemCategoryId Int?
  itemCategory   ItemCategory? @relation(fields: [itemCategoryId], references: [id])
  unitId         Int?
  unit           Unit?    @relation(fields: [unitId], references: [id])
  gstRate        Decimal? @db.Decimal(5, 2)
  asset          Boolean  @default(false)
  discontinue    Boolean  @default(false)
  description    String?  @db.Text
  createdAt      DateTime @default(now())
  updatedAt      DateTime @updatedAt

<<<<<<< HEAD
  // Relations
  indentItems    IndentItem[]
=======
  // Back-relation for SiteBudget.item
  siteBudgets    SiteBudget[]
>>>>>>> 21b5f4de

  @@map("items")
  @@index([itemCode])
  @@index([itemCategoryId])
  @@index([unitId])
}

// Billing Address master data
model BillingAddress {
  id            Int      @id @default(autoincrement())
  companyName   String
  addressLine1  String
  addressLine2  String?
  stateId       Int?
  state         State?   @relation(fields: [stateId], references: [id])
  cityId        Int?
  city          City?    @relation(fields: [cityId], references: [id])
  pincode       String?
  landline1     String?
  landline2     String?
  fax           String?
  email         String?
  panNumber     String?
  vatTinNumber  String?
  gstNumber     String?
  cstTinNumber  String?
  cinNumber     String?
  stateCode     String?
  createdAt     DateTime @default(now())
  updatedAt     DateTime @updatedAt

  @@map("billing_addresses")
  @@index([companyName])
}

// Vendor master data
model Vendor {
  id                Int      @id @default(autoincrement())
  vendorName        String
  contactPerson     String?
  addressLine1      String
  addressLine2      String?
  stateId           Int?
  state             State?   @relation(fields: [stateId], references: [id])
  cityId            Int?
  city              City?    @relation(fields: [cityId], references: [id])
  pincode           String?
  mobile1           String?
  mobile2           String?
  email             String?
  alternateEmail1   String?
  alternateEmail2   String?
  alternateEmail3   String?
  alternateEmail4   String?
  landline1         String?
  landline2         String?
  bank              String?
  branch            String?
  branchCode        String?
  accountNumber     String?
  ifscCode          String?
  panNumber         String?
  vatTinNumber      String?
  cstTinNumber      String?
  gstNumber         String?
  cinNumber         String?
  serviceTaxNumber  String?
  stateCode         String?
  itemCategories    VendorItemCategory[]
  createdAt         DateTime @default(now())
  updatedAt         DateTime @updatedAt

  @@map("vendors")
  @@index([vendorName])
  @@index([email])
  @@index([gstNumber])
  @@index([stateId])
  @@index([cityId])
}

// Junction table for Vendor-ItemCategory many-to-many relationship
model VendorItemCategory {
  id             Int          @id @default(autoincrement())
  vendorId       Int
  itemCategoryId Int
  vendor         Vendor       @relation(fields: [vendorId], references: [id], onDelete: Cascade)
  itemCategory   ItemCategory @relation(fields: [itemCategoryId], references: [id], onDelete: Cascade)
  createdAt      DateTime     @default(now())

  @@unique([vendorId, itemCategoryId])
  @@map("vendor_item_categories")
  @@index([vendorId])
  @@index([itemCategoryId])
}

// Bill of Quantity (BOQ)
model Boq {
  id                              Int       @id @default(autoincrement())
  boqNo                           String?   @unique // auto-generated like BOQ-00001
  siteId                          Int?
  site                            Site?     @relation(fields: [siteId], references: [id])
  workName                        String?
  workOrderNo                     String?
  workOrderDate                   DateTime?
  startDate                       DateTime?
  endDate                         DateTime?
  totalWorkValue                  Decimal?  @db.Decimal(12, 2)
  gstRate                         Decimal?  @db.Decimal(5, 2)
  agreementNo                     String?
  agreementStatus                 String?
  completionPeriod                String?
  completionDate                  DateTime?
  dateOfExpiry                    DateTime?
  commencementDate                DateTime?
  timeExtensionDate               DateTime?
  defectLiabilityPeriod           String?
  performanceSecurityMode         String?
  performanceSecurityDocumentNo   String?
  performanceSecurityPeriod       String?
  createdAt                       DateTime  @default(now())
  updatedAt                       DateTime  @updatedAt
  // Relations
  items                           BoqItem[]
  targets                         BoqTarget[]

  @@map("boqs")
  @@index([siteId])
  @@index([boqNo])
}

// BOQ line items
model BoqItem {
  id               Int      @id @default(autoincrement())
  boqId            Int
  boq              Boq      @relation(fields: [boqId], references: [id], onDelete: Cascade)
  activityId       String?
  clientSrNo       String?
  item             String?  // long description
  unitId           Int?
  unit             Unit?    @relation(fields: [unitId], references: [id])
  qty              Decimal? @db.Decimal(12, 2)
  rate             Decimal? @db.Decimal(12, 2)
  amount           Decimal? @db.Decimal(14, 2)
  openingQty       Decimal? @db.Decimal(12, 2)
  openingValue     Decimal? @db.Decimal(12, 2)
  closingQty       Decimal? @db.Decimal(12, 2)
  closingValue     Decimal? @db.Decimal(12, 2)
  isGroup          Boolean  @default(false)
  createdAt        DateTime @default(now())
  updatedAt        DateTime @updatedAt

  @@map("boq_items")
  @@index([boqId])
  @@index([unitId])
}

// BOQ Targets for daily quantity planning
model BoqTarget {
  id               Int      @id @default(autoincrement())
  siteId           Int
  site             Site     @relation(fields: [siteId], references: [id], onDelete: Cascade)
  boqId            Int
  boq              Boq      @relation(fields: [boqId], references: [id], onDelete: Cascade)
  activityId       String
  fromTargetDate   DateTime
  toTargetDate     DateTime
  dailyTargetQty   Decimal  @db.Decimal(12, 2)
  createdBy        String?
  updatedBy        String?
  createdAt        DateTime @default(now())
  updatedAt        DateTime @updatedAt

  @@map("boq_targets")
  @@index([siteId])
  @@index([boqId])
  @@index([activityId])
  @@index([fromTargetDate])
  @@index([toTargetDate])
}

// Notice announcements with optional document upload
model Notice {
  id                Int      @id @default(autoincrement())
  noticeHead        String
  noticeHeading     String
  noticeDescription String?
  documentUrl       String?   // path under /uploads/notices
  createdAt         DateTime  @default(now())
  updatedAt         DateTime  @updatedAt

  @@map("notices")
  @@index([createdAt])
}

// Manpower Supplier master data
model ManpowerSupplier {
  id                  Int      @id @default(autoincrement())
  vendorCode          String?
  supplierName        String   // "Manpower Supplier"
  contactPerson       String?
  representativeName  String?
  localContactNo      String?
  permanentContactNo  String?
  address             String?  @db.Text
  state               String?
  permanentAddress    String?  @db.Text
  city                String?
  pincode             String?
  bankName            String?
  accountNo           String?
  ifscNo              String?
  rtgsNo              String?
  panNo               String?
  adharNo             String?
  pfNo                String?
  esicNo              String?
  gstNo               String?
  numberOfWorkers     Int?
  typeOfWork          String?  @db.Text
  workDone            String?  @db.Text
  createdAt           DateTime @default(now())
  updatedAt           DateTime @updatedAt

  // Back-relation: all manpower workers for this supplier
  manpower             Manpower[]

  @@map("manpower_suppliers")
  @@index([supplierName])
  @@index([city])
}

// Manpower (individual worker) linked to a ManpowerSupplier
model Manpower {
  id                      Int       @id @default(autoincrement())
  firstName               String
  middleName              String?
  lastName                String
  supplierId              Int
  manpowerSupplier        ManpowerSupplier @relation(fields: [supplierId], references: [id])
  dateOfBirth             DateTime?

  // Contact details
  address                 String?   @db.Text
  location                String?
  mobileNumber            String?
  wage                    Decimal?  @db.Decimal(12, 2)

  // Bank details
  bank                    String?
  branch                  String?
  accountNumber           String?
  ifscCode                String?
  pfNo                    String?
  esicNo                  String?
  unaNo                   String?

  // Other details with document URLs stored in /uploads/manpower
  panNumber               String?
  panDocumentUrl          String?
  aadharNo                String?
  aadharDocumentUrl       String?
  voterIdNo               String?
  voterIdDocumentUrl      String?
  drivingLicenceNo        String?
  drivingLicenceDocumentUrl String?
  bankDetailsDocumentUrl  String?
  bankDetails             String?
  watch                   Boolean   @default(false)

  createdAt               DateTime  @default(now())
  updatedAt               DateTime  @updatedAt

  @@map("manpower")
  @@index([supplierId])
  @@index([firstName, lastName])
}

// Minimum wage mapping per Site + Category + SkillSet
model MinimumWage {
  id          Int      @id @default(autoincrement())
  siteId      Int
  categoryId  Int
  skillSetId  Int
  minWage     Decimal  @db.Decimal(12, 2)
  createdAt   DateTime @default(now())
  updatedAt   DateTime @updatedAt

  site        Site     @relation(fields: [siteId], references: [id])
  category    Category @relation(fields: [categoryId], references: [id])
  skillSet    SkillSet @relation(fields: [skillSetId], references: [id])

  @@unique([siteId, categoryId, skillSetId])
  @@map("minimum_wages")
  @@index([siteId])
  @@index([categoryId])
  @@index([skillSetId])
}

// Payment Terms master data
model PaymentTerm {
  id          Int      @id @default(autoincrement())
  paymentTerm String   @unique
  description String?  @db.Text
  createdAt   DateTime @default(now())
  updatedAt   DateTime @updatedAt

  @@map("payment_terms")
  @@index([paymentTerm])
}

<<<<<<< HEAD
// Cashbook Heads master data
model CashbookHead {
  id               Int      @id @default(autoincrement())
  cashbookHeadName String   @unique
  createdAt        DateTime @default(now())
  updatedAt        DateTime @updatedAt

  // Relations
  cashbookBudgetItems CashbookBudgetItem[]

  @@map("cashbook_heads")
  @@index([cashbookHeadName])
}

// Cashbook Budgets master data
model CashbookBudget {
  id                        Int                  @id @default(autoincrement())
  name                      String
  month                     String
  siteId                    Int?
  site                      Site?                @relation(fields: [siteId], references: [id])
  boqName                   String?
  attachCopyUrl             String?
  approved1Remarks          String?              @db.Text
  remarksForFinalApproval   String?              @db.Text
  totalBudget               Decimal              @db.Decimal(12, 2)
  createdAt                 DateTime             @default(now())
  updatedAt                 DateTime             @updatedAt

  // Relations
  budgetItems               CashbookBudgetItem[]

  @@map("cashbook_budgets")
  @@index([name])
  @@index([month])
  @@index([siteId])
}

// Cashbook Budget Items (line items for budgets)
model CashbookBudgetItem {
  id               Int          @id @default(autoincrement())
  budgetId         Int
  budget           CashbookBudget @relation(fields: [budgetId], references: [id], onDelete: Cascade)
  cashbookHeadId   Int
  cashbookHead     CashbookHead @relation(fields: [cashbookHeadId], references: [id])
  description      String?      @db.Text
  amount           Decimal      @db.Decimal(12, 2)
  createdAt        DateTime     @default(now())
  updatedAt        DateTime     @updatedAt

  @@map("cashbook_budget_items")
  @@index([budgetId])
  @@index([cashbookHeadId])
}

// Indent master data for material requisitions
model Indent {
  id               Int         @id @default(autoincrement())
  indentNo         String?     @unique // auto-generated like IND-00001
  indentDate       DateTime
  siteId           Int?
  site             Site?       @relation(fields: [siteId], references: [id])
  deliveryDate     DateTime
  remarks          String?     @db.Text
  createdAt        DateTime    @default(now())
  updatedAt        DateTime    @updatedAt

  // Relations
  indentItems      IndentItem[]

  @@map("indents")
  @@index([indentNo])
  @@index([siteId])
  @@index([indentDate])
}

// Indent line items for detailed material requirements
model IndentItem {
  id               Int         @id @default(autoincrement())
  indentId         Int
  indent           Indent      @relation(fields: [indentId], references: [id], onDelete: Cascade)
  itemId           Int
  item             Item        @relation(fields: [itemId], references: [id])
  closingStock     Decimal     @db.Decimal(12, 2)
  unitId           Int
  unit             Unit        @relation(fields: [unitId], references: [id])
  remark           String?     @db.Text
  indentQty        Decimal     @db.Decimal(12, 2)
  deliveryDate     DateTime
  createdAt        DateTime    @default(now())
  updatedAt        DateTime    @updatedAt

  @@map("indent_items")
  @@index([indentId])
  @@index([itemId])
  @@index([unitId])
=======
// Site Budget - manages budget items for each site
model SiteBudget {
  id            Int      @id @default(autoincrement())
  siteId        Int
  itemId        Int
  budgetQty     Decimal  @db.Decimal(12, 2)
  budgetRate    Decimal  @db.Decimal(12, 2)
  purchaseRate  Decimal  @db.Decimal(12, 2)
  budgetValue   Decimal  @db.Decimal(12, 2) // Calculated: budgetQty * budgetRate
  orderedQty    Decimal  @db.Decimal(12, 2) @default(0)
  avgRate       Decimal  @db.Decimal(12, 2) @default(0)
  orderedValue  Decimal  @db.Decimal(12, 2) @default(0) // Calculated: orderedQty * avgRate
  
  // Alert checkboxes
  qty50Alert    Boolean  @default(false)
  value50Alert  Boolean  @default(false)
  qty75Alert    Boolean  @default(false)
  value75Alert  Boolean  @default(false)
  
  createdAt     DateTime @default(now())
  updatedAt     DateTime @updatedAt

  // Relations
  site          Site     @relation(fields: [siteId], references: [id])
  item          Item     @relation(fields: [itemId], references: [id])

  @@unique([siteId, itemId]) // One budget entry per site-item combination
  @@map("site_budgets")
  @@index([siteId])
  @@index([itemId])
>>>>>>> 21b5f4de
}<|MERGE_RESOLUTION|>--- conflicted
+++ resolved
@@ -280,15 +280,13 @@
 
   // Back-relation for MinimumWage.site
   minimumWages   MinimumWage[]
-<<<<<<< HEAD
-  // Back-relation for CashbookBudget.site
+
   cashbookBudgets CashbookBudget[]
   // Back-relation for Indent.site
   indents         Indent[]
-=======
-  // Back-relation for SiteBudget.site
+
   siteBudgets    SiteBudget[]
->>>>>>> 21b5f4de
+
 
   @@map("sites")
   @@index([site])
@@ -495,13 +493,10 @@
   createdAt      DateTime @default(now())
   updatedAt      DateTime @updatedAt
 
-<<<<<<< HEAD
   // Relations
   indentItems    IndentItem[]
-=======
-  // Back-relation for SiteBudget.item
+
   siteBudgets    SiteBudget[]
->>>>>>> 21b5f4de
 
   @@map("items")
   @@index([itemCode])
@@ -812,7 +807,7 @@
   @@index([paymentTerm])
 }
 
-<<<<<<< HEAD
+
 // Cashbook Heads master data
 model CashbookHead {
   id               Int      @id @default(autoincrement())
@@ -909,7 +904,7 @@
   @@index([indentId])
   @@index([itemId])
   @@index([unitId])
-=======
+
 // Site Budget - manages budget items for each site
 model SiteBudget {
   id            Int      @id @default(autoincrement())
@@ -940,5 +935,5 @@
   @@map("site_budgets")
   @@index([siteId])
   @@index([itemId])
->>>>>>> 21b5f4de
+
 }