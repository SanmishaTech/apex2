--- conflicted
+++ resolved
@@ -392,7 +392,12 @@
   @@index([departmentId])
   @@index([siteId])
   @@index([resignDate])
-<<<<<<< HEAD
+  @@index([stateId])
+  @@index([cityId])
+  @@index([dateOfBirth])
+  @@index([reporting1Id])
+  @@index([reporting2Id])
+  @@index([reportingSiteId])
 }
 
 // Category master data
@@ -404,12 +409,4 @@
 
   @@map("categories")
   @@index([categoryName])
-=======
-  @@index([stateId])
-  @@index([cityId])
-  @@index([dateOfBirth])
-  @@index([reporting1Id])
-  @@index([reporting2Id])
-  @@index([reportingSiteId])
->>>>>>> 748a047d
 }