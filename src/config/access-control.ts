--- conflicted
+++ resolved
@@ -202,20 +202,12 @@
     permissions: [PERMISSIONS.READ_MANPOWER_TRANSFERS],
   },
   // Attendances
-<<<<<<< HEAD
   { prefix: '/attendances/mark/', permissions: [PERMISSIONS.CREATE_ATTENDANCES] },
   { prefix: '/edit-attendance', permissions: [PERMISSIONS.EDIT_ATTENDANCES] },
   { prefix: '/attendances', permissions: [PERMISSIONS.READ_ATTENDANCES] },
   // Attendance Reports
   { prefix: '/attendance-reports', permissions: [PERMISSIONS.VIEW_ATTENDANCE_REPORTS] },
-=======
-  {
-    prefix: "/attendances/mark/",
-    permissions: [PERMISSIONS.CREATE_ATTENDANCES],
-  },
-  { prefix: "/edit-attendance", permissions: [PERMISSIONS.EDIT_ATTENDANCES] },
-  { prefix: "/attendances", permissions: [PERMISSIONS.READ_ATTENDANCES] },
->>>>>>> 891be696
+
   // add more page rules here (place more specific prefixes first)
 ];
 
