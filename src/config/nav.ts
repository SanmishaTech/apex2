--- conflicted
+++ resolved
@@ -18,11 +18,7 @@
   type: "group";
   title: string;
   icon: ComponentType<{ className?: string }>;
-<<<<<<< HEAD
-  children: NavItem[]; // support nested groups
-=======
   children: (NavLeafItem | NavGroupItem)[]; // support nested groups
->>>>>>> 2e700724
 };
 
 export type NavItem = NavLeafItem | NavGroupItem;
@@ -147,7 +143,6 @@
         permission: PERMISSIONS.EDIT_ATTENDANCES,
       },
       {
-<<<<<<< HEAD
         title: 'Payslips',
         href: '/payslips',
         icon: Receipt,
@@ -176,7 +171,6 @@
                 permission: PERMISSIONS.READ_PAYSLIPS,
               },
             ],
-=======
         type: "group",
         title: 'Manpower Reports',
         icon: FileBarChart,
@@ -192,7 +186,6 @@
             href: '/attendance-reports/summary',
             icon: FileText,
             permission: PERMISSIONS.VIEW_ATTENDANCE_REPORTS,
->>>>>>> 2e700724
           },
         ],
       },
