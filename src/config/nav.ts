--- conflicted
+++ resolved
@@ -1,40 +1,10 @@
 // Application navigation tree definition. Items filtered at runtime based on user permissions.
 // Keeps UI structure & required permissions centralized (avoid scattering nav logic).
-<<<<<<< HEAD
-import { PERMISSIONS } from '@/config/roles';
+ import { PERMISSIONS } from '@/config/roles';
  
 import { LayoutDashboard, Users, Settings, MapPin, Map, Building2, Warehouse, Briefcase, Folder, UserCheck, Receipt, Megaphone, Database, TrendingUp, Calculator, FileText, Package, Building, Home, ArrowRightLeft, UserPlus, ArrowUpDown, ClipboardCheck, Edit3 } from 'lucide-react';
 import type { ComponentType } from 'react';
-=======
-import { PERMISSIONS } from "@/config/roles";
-
-import {
-  LayoutDashboard,
-  Users,
-  Settings,
-  MapPin,
-  Map,
-  Building2,
-  Warehouse,
-  Briefcase,
-  Folder,
-  UserCheck,
-  Receipt,
-  Megaphone,
-  Database,
-  TrendingUp,
-  Calculator,
-  FileText,
-  Package,
-  Building,
-  Home,
-  ArrowRightLeft,
-  UserPlus,
-  ArrowUpDown,
-  ClipboardCheck,
-} from "lucide-react";
-import type { ComponentType } from "react";
->>>>>>> 5b80db9d
+ 
 
 export type NavLeafItem = {
   type?: "item";
@@ -148,29 +118,22 @@
         permission: PERMISSIONS.READ_MIN_WAGES,
       },
       {
-<<<<<<< HEAD
+
         title: 'Assign Manpower',
         href: '/assign-manpower',
-=======
-        title: "Assign Manpower",
-        href: "/assign-manpower",
->>>>>>> 5b80db9d
+
         icon: UserPlus,
         permission: PERMISSIONS.READ_MANPOWER_ASSIGNMENTS,
       },
       {
-<<<<<<< HEAD
+
         title: 'Manpower Transfers',
         href: '/manpower-transfers',
-=======
-        title: "Manpower Transfers",
-        href: "/manpower-transfers",
->>>>>>> 5b80db9d
         icon: ArrowUpDown,
         permission: PERMISSIONS.READ_MANPOWER_TRANSFERS,
       },
       {
-<<<<<<< HEAD
+
         title: 'Attendances',
         href: '/attendances',
         icon: ClipboardCheck,
@@ -182,13 +145,6 @@
         icon: Edit3,
         permission: PERMISSIONS.EDIT_ATTENDANCES,
       },
-=======
-        title: "Daily Attendance",
-        href: "/attendances",
-        icon: ClipboardCheck,
-        permission: PERMISSIONS.READ_ATTENDANCES,
-      },
->>>>>>> 5b80db9d
     ],
   },
 
@@ -373,7 +329,6 @@
   },
 
   {
-<<<<<<< HEAD
     type: 'group',
     title: 'Progress',
     icon: TrendingUp,
@@ -449,10 +404,7 @@
   {
     type: 'group',
     title: 'Settings',
-=======
-    type: "group",
-    title: "Settings",
->>>>>>> 5b80db9d
+
     icon: Settings,
     children: [
       {
