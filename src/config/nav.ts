// Application navigation tree definition. Items filtered at runtime based on user permissions.
// Keeps UI structure & required permissions centralized (avoid scattering nav logic).
<<<<<<< HEAD
 import { PERMISSIONS } from '@/config/roles';
 
import { LayoutDashboard, Users, Settings, MapPin, Map, Building2, Warehouse, Briefcase, Folder, UserCheck, Receipt, Megaphone, Database, TrendingUp, Calculator, FileText, Package, Building, Home, ArrowRightLeft, UserPlus, ArrowUpDown, ClipboardCheck, Edit3, FileBarChart } from 'lucide-react';
import type { ComponentType } from 'react';
 
=======
import { PERMISSIONS } from "@/config/roles";

import {
  LayoutDashboard,
  Users,
  Settings,
  MapPin,
  Map,
  Building2,
  Warehouse,
  Briefcase,
  Folder,
  UserCheck,
  Receipt,
  Megaphone,
  Database,
  TrendingUp,
  Calculator,
  FileText,
  Package,
  Building,
  Home,
  ArrowRightLeft,
  UserPlus,
  ArrowUpDown,
  ClipboardCheck,
  Edit3,
} from "lucide-react";
import type { ComponentType } from "react";
>>>>>>> 891be696

export type NavLeafItem = {
  type?: "item";
  title: string;
  href: string;
  icon: ComponentType<{ className?: string }>;
  permission: string; // permission required to view
};

export type NavGroupItem = {
  type: "group";
  title: string;
  icon: ComponentType<{ className?: string }>;
  children: (NavLeafItem | NavGroupItem)[]; // support nested groups
};

export type NavItem = NavLeafItem | NavGroupItem;

export const NAV_ITEMS: NavItem[] = [
  {
    title: "Dashboard",
    href: "/dashboard",
    icon: LayoutDashboard,
    permission: PERMISSIONS.VIEW_DASHBOARD,
  },

  {
    type: "group",
    title: "Basic",
    icon: Database,
    children: [
      {
        title: "States",
        href: "/states",
        icon: Map,
        permission: PERMISSIONS.READ_STATES,
      },
      {
        title: "Cities",
        href: "/cities",
        icon: MapPin,
        permission: PERMISSIONS.READ_CITIES,
      },
      {
        title: "Companies",
        href: "/companies",
        icon: Building2,
        permission: PERMISSIONS.READ_COMPANIES,
      },
      {
        title: "Sites",
        href: "/sites",
        icon: Warehouse,
        permission: PERMISSIONS.READ_SITES,
      },
      {
        title: "Departments",
        href: "/departments",
        icon: Briefcase,
        permission: PERMISSIONS.READ_DEPARTMENTS,
      },
      {
        title: "Employees",
        href: "/employees",
        icon: UserCheck,
        permission: PERMISSIONS.READ_EMPLOYEES,
      },
      {
        title: "Notices",
        href: "/notices",
        icon: Megaphone,
        permission: PERMISSIONS.READ_NOTICES,
      },
    ],
  },

  {
    type: "group",
    title: "H.R",
    icon: UserCheck,
    children: [
      {
        title: "Categories",
        href: "/categories",
        icon: Folder,
        permission: PERMISSIONS.READ_CATEGORIES,
      },
      {
        title: "Skill Sets",
        href: "/skill-sets",
        icon: Folder,
        permission: PERMISSIONS.READ_SKILLSETS,
      },
      {
        title: "Manpower Suppliers",
        href: "/manpower-suppliers",
        icon: Folder,
        permission: PERMISSIONS.READ_MANPOWER_SUPPLIERS,
      },
      {
        title: "Manpower",
        href: "/manpower",
        icon: Folder,
        permission: PERMISSIONS.READ_MANPOWER,
      },

      {
        title: "Minimum Wages",
        href: "/minimum-wages",
        icon: Folder,
        permission: PERMISSIONS.READ_MIN_WAGES,
      },
      {
        title: "Assign Manpower",
        href: "/assign-manpower",

        icon: UserPlus,
        permission: PERMISSIONS.READ_MANPOWER_ASSIGNMENTS,
      },
      {
        title: "Manpower Transfers",
        href: "/manpower-transfers",
        icon: ArrowUpDown,
        permission: PERMISSIONS.READ_MANPOWER_TRANSFERS,
      },
      {
        title: "Attendances",
        href: "/attendances",
        icon: ClipboardCheck,
        permission: PERMISSIONS.READ_ATTENDANCES,
      },
      {
        title: "Edit Attendance",
        href: "/edit-attendance",
        icon: Edit3,
        permission: PERMISSIONS.EDIT_ATTENDANCES,
      },
      {
        type: "group",
        title: 'Manpower Reports',
        icon: FileBarChart,
        children: [
          {
            title: 'Attendance Reports',
            href: '/attendance-reports',
            icon: ClipboardCheck,
            permission: PERMISSIONS.VIEW_ATTENDANCE_REPORTS,
          },
          {
            title: 'Manpower Attendance Summary',
            href: '/attendance-reports/summary',
            icon: FileText,
            permission: PERMISSIONS.VIEW_ATTENDANCE_REPORTS,
          },
        ],
      },
    ],
  },

  {
    type: "group",
    title: "Rental",
    icon: Building,
    children: [
      {
        title: "Rental Categories",
        href: "/rental-categories",
        icon: Folder,
        permission: PERMISSIONS.READ_RENTAL_CATEGORIES,
      },
      {
        title: "Rent Types",
        href: "/rent-types",
        icon: Folder,
        permission: PERMISSIONS.READ_RENT_TYPES,
      },
      {
        title: "Rental Registrations",
        href: "/rents",
        icon: Home,
        permission: PERMISSIONS.READ_RENTS,
      },
    ],
  },

  {
    type: "group",
    title: "Purchased",
    icon: Briefcase,
    children: [
      {
        title: "Items",
        href: "/items",
        icon: Folder,
        permission: PERMISSIONS.READ_ITEMS,
      },
      {
        title: "Indents",
        href: "/indents",
        icon: FileText,
        permission: PERMISSIONS.READ_INDENTS,
      },
      {
        title: "Units",
        href: "/units",
        icon: Folder,
        permission: PERMISSIONS.READ_UNITS,
      },
      {
        title: "Item Categories",
        href: "/item-categories",
        icon: Folder,
        permission: PERMISSIONS.READ_ITEM_CATEGORIES,
      },

      {
        title: "Billing Addresses",
        href: "/billing-addresses",
        icon: Folder,
        permission: PERMISSIONS.READ_BILLING_ADDRESSES,
      },
      {
        title: "Vendors",
        href: "/vendors",
        icon: Folder,
        permission: PERMISSIONS.READ_VENDORS,
      },
      {
        title: "Payment Terms",
        href: "/payment-terms",
        icon: Folder,
        permission: PERMISSIONS.READ_PAYMENT_TERMS,
      },
      {
        title: "Add Budget",
        href: "/site-budgets",
        icon: Folder,
        permission: PERMISSIONS.READ_SITE_BUDGETS,
      },
    ],
  },

  {
    type: "group",
    title: "Billing",
    icon: Receipt,
    children: [
      {
        title: "Bills of Quantity",
        href: "/boqs",
        icon: Folder,
        permission: PERMISSIONS.READ_BOQS,
      },
    ],
  },

  {
    type: "group",
    title: "Progress",
    icon: TrendingUp,
    children: [
      {
        title: "BOQ Targets",
        href: "/boq-targets",
        icon: Folder,
        permission: PERMISSIONS.READ_BOQS,
      },
      {
        title: "Daily Progress",
        href: "/daily-progresses",
        icon: Folder,
        permission: PERMISSIONS.READ_DAILY_PROGRESSES,
      },
    ],
  },

  {
    type: "group",
    title: "Cashbook",
    icon: Calculator,
    children: [
      {
        title: "Cashbooks",
        href: "/cashbooks",
        icon: FileText,
        permission: PERMISSIONS.READ_CASHBOOKS,
      },
      {
        title: "Cashbook Heads",
        href: "/cashbook-heads",
        icon: Folder,
        permission: PERMISSIONS.READ_CASHBOOK_HEADS,
      },
      {
        title: "Cashbook Budgets",
        href: "/cashbook-budgets",
        icon: Folder,
        permission: PERMISSIONS.READ_CASHBOOK_BUDGETS,
      },
    ],
  },

  {
    type: "group",
    title: "Assets",
    icon: Building,
    children: [
      {
        title: "Assets",
        href: "/assets",
        icon: Building2,
        permission: PERMISSIONS.READ_ASSETS,
      },
      {
        title: "Asset Groups",
        href: "/asset-groups",
        icon: Folder,
        permission: PERMISSIONS.READ_ASSET_GROUPS,
      },
      {
        title: "Asset Categories",
        href: "/asset-categories",
        icon: Database,
        permission: PERMISSIONS.READ_ASSET_CATEGORIES,
      },
      {
        title: "Asset Transfers",
        href: "/asset-transfers",
        icon: ArrowRightLeft,
        permission: PERMISSIONS.READ_ASSET_TRANSFERS,
      },
    ],
  },


  {
    type: "group",
    title: "Settings",

    icon: Settings,
    children: [
      {
        title: "Users",
        href: "/users",
        icon: Users,
        permission: PERMISSIONS.READ_USERS,
      },
    ],
  },
];<|MERGE_RESOLUTION|>--- conflicted
+++ resolved
@@ -1,42 +1,10 @@
 // Application navigation tree definition. Items filtered at runtime based on user permissions.
 // Keeps UI structure & required permissions centralized (avoid scattering nav logic).
-<<<<<<< HEAD
  import { PERMISSIONS } from '@/config/roles';
  
 import { LayoutDashboard, Users, Settings, MapPin, Map, Building2, Warehouse, Briefcase, Folder, UserCheck, Receipt, Megaphone, Database, TrendingUp, Calculator, FileText, Package, Building, Home, ArrowRightLeft, UserPlus, ArrowUpDown, ClipboardCheck, Edit3, FileBarChart } from 'lucide-react';
 import type { ComponentType } from 'react';
  
-=======
-import { PERMISSIONS } from "@/config/roles";
-
-import {
-  LayoutDashboard,
-  Users,
-  Settings,
-  MapPin,
-  Map,
-  Building2,
-  Warehouse,
-  Briefcase,
-  Folder,
-  UserCheck,
-  Receipt,
-  Megaphone,
-  Database,
-  TrendingUp,
-  Calculator,
-  FileText,
-  Package,
-  Building,
-  Home,
-  ArrowRightLeft,
-  UserPlus,
-  ArrowUpDown,
-  ClipboardCheck,
-  Edit3,
-} from "lucide-react";
-import type { ComponentType } from "react";
->>>>>>> 891be696
 
 export type NavLeafItem = {
   type?: "item";
